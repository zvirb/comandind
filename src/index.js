--- conflicted
+++ resolved
@@ -1,16 +1,4 @@
 // Enable CSP support for unsafe-eval restrictions - loaded early
-<<<<<<< HEAD
-import "@pixi/unsafe-eval";
-import { Application } from "./core/Application.js";
-import { GameLoop } from "./core/GameLoop.js";
-import { Camera } from "./core/Camera.js";
-import { PerformanceMonitor } from "./utils/PerformanceMonitor.js";
-import { InputHandler } from "./core/InputHandler.js";
-import { createEventManager } from "./utils/EventListenerManager.js";
-import { TestSprites } from "./rendering/TestSprites.js";
-import { CnCAssetLoader } from "./rendering/CnCAssetLoader.js";
-import { UIUpdateManager } from "./core/UIUpdateManager.js";
-=======
 import '@pixi/unsafe-eval';
 import { Application } from './core/Application.js';
 import { GameLoop } from './core/GameLoop.js';
@@ -22,7 +10,6 @@
 import { CnCAssetLoader } from './rendering/CnCAssetLoader.js';
 import { UIUpdateManager } from './core/UIUpdateManager.js';
 import { MainMenu } from './ui/MainMenu.js';
->>>>>>> 3772ae1a
 import { 
     World, 
     EntityFactory,
@@ -150,47 +137,24 @@
             this.eventManager.addEventListener(window, "resize", this.handleResize.bind(this));
             
             // Setup cleanup handler
-<<<<<<< HEAD
-            window.addEventListener("beforeunload", this.cleanup.bind(this));
-=======
             window.addEventListener('beforeunload', this.cleanup.bind(this));
 
             // Create Main Menu
             this.mainMenu = new MainMenu(this.application, this.application.layers.ui, this.startGame.bind(this));
->>>>>>> 3772ae1a
             
             // Hide loading screen and show main menu
             setTimeout(() => {
                 if (this.application && this.application.view && this.gameLoop) {
-<<<<<<< HEAD
-                    console.log("🎮 All systems ready - hiding loading screen");
-                    document.getElementById("loading-screen").classList.add("hidden");
-                    document.getElementById("performance-monitor").classList.remove("hidden");
-=======
                     console.log('🎮 All systems ready - hiding loading screen');
                     document.getElementById('loading-screen').classList.add('hidden');
->>>>>>> 3772ae1a
                     this.isInitialized = true;
                     this.gameLoop.start();
                     this.uiUpdateManager.start();
-<<<<<<< HEAD
-                    console.log("✅ Game is now running!");
-                } else {
-                    console.error("❌ Cannot start game - critical systems not initialized");
-                    console.error("Application:", !!this.application);
-                    console.error("Application.view:", !!this.application?.view);
-                    console.error("GameLoop:", !!this.gameLoop);
-                    
-                    // Keep loading screen visible and show error
-                    document.getElementById("loading-text").textContent = "ERROR: Failed to initialize game systems";
-                    document.getElementById("loading-text").style.color = "#f00";
-=======
                     this.showMainMenu();
                 } else {
                     console.error('❌ Cannot start game - critical systems not initialized');
                     document.getElementById('loading-text').textContent = 'ERROR: Failed to initialize game systems';
                     document.getElementById('loading-text').style.color = '#f00';
->>>>>>> 3772ae1a
                 }
             }, 500);
             
